[metadata]
name = dali-rp2
version = 0.5.0
description = Data loader and input generator for RP2 (https://pypi.org/project/rp2/), the privacy-focused, free, non-commercial, open-source cryptocurrency tax calculator: DaLI removes the need to manually prepare RP2 input files. Just like RP2, DaLI is also free, open-source and it prioritizes user privacy.
long_description_content_type = text/markdown
long_description = file: README.md, CHANGELOG.md
keywords = accounting, altcoin, bitcoin, BTC, capital gains, cost basis, crypto, cryptocurrency, data loader, ETH, ethereum, exchange, finance, form 8949, NFT, privacy, wallet, tax
license = Apache License 2.0
author = eprbell
url = https://github.com/eprbell/dali-rp2
classifiers =
    Development Status :: 4 - Beta
    Intended Audience :: End Users/Desktop
    License :: OSI Approved :: Apache Software License
    Operating System :: OS Independent
    Programming Language :: Python :: 3.7
    Programming Language :: Python :: 3.8
    Programming Language :: Python :: 3.9
    Programming Language :: Python :: 3.10
    Topic :: Office/Business :: Financial :: Accounting
    Topic :: Utilities
    Typing :: Typed
project_urls =
    Source Code = https://github.com/eprbell/dali-rp2
    Developer Documentation = https://github.com/eprbell/dali-rp2/blob/main/README.dev.md
    User Documentation = https://github.com/eprbell/dali-rp2/blob/main/README.md
    Contact = https://eprbell.github.io/eprbell/about.html

[options]
package_dir =
    = src
packages = find:
install_requires =
    Historic-Crypto>=0.1.6
    jsonschema>=3.2.0
    pandas
    pyexcel-ezodf>=0.3.4
    python-dateutil>=2.8.2
    pytz>=2021.3
    requests>=2.26.0
<<<<<<< HEAD
    ccxt>=1.81.30
    rp2>=1.0.8
=======
    rp2>=1.0.9
>>>>>>> c53d0424

[options.extras_require]
dev =
    autopep8
    bandit
    black
    bumpversion
    flake8
    isort
    mypy
    pep8
    pre-commit
    pylint
    pytest
    pytest-mock
    rope
    types-jsonschema
    types-python-dateutil
    types-requests

[options.packages.find]
where = src
include_package_data = True
zip_safe = False
python_requires = >=3.7

[options.package_data]
dali = py.typed, data/*.ods

[options.entry_points]
console_scripts =
    dali_us = dali.plugin.country.us:dali_entry<|MERGE_RESOLUTION|>--- conflicted
+++ resolved
@@ -38,12 +38,8 @@
     python-dateutil>=2.8.2
     pytz>=2021.3
     requests>=2.26.0
-<<<<<<< HEAD
     ccxt>=1.81.30
-    rp2>=1.0.8
-=======
     rp2>=1.0.9
->>>>>>> c53d0424
 
 [options.extras_require]
 dev =
